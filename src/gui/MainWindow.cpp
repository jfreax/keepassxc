--- conflicted
+++ resolved
@@ -380,10 +380,7 @@
             m_ui->actionDatabaseSave->setEnabled(true);
             m_ui->actionDatabaseSaveAs->setEnabled(true);
             m_ui->actionExportCsv->setEnabled(true);
-<<<<<<< HEAD
             m_ui->actionDatabaseMerge->setEnabled(m_ui->tabWidget->currentIndex() != -1);
-=======
->>>>>>> 13983d0e
 
             m_searchWidgetAction->setEnabled(true);
             break;
@@ -411,12 +408,9 @@
             m_ui->actionDatabaseSave->setEnabled(false);
             m_ui->actionDatabaseSaveAs->setEnabled(false);
             m_ui->actionExportCsv->setEnabled(false);
-<<<<<<< HEAD
             m_ui->actionDatabaseMerge->setEnabled(false);
-=======
 
             m_searchWidgetAction->setEnabled(false);
->>>>>>> 13983d0e
             break;
         }
         default:
@@ -447,10 +441,7 @@
         m_ui->actionDatabaseSaveAs->setEnabled(false);
         m_ui->actionDatabaseClose->setEnabled(false);
         m_ui->actionExportCsv->setEnabled(false);
-<<<<<<< HEAD
         m_ui->actionDatabaseMerge->setEnabled(false);
-=======
->>>>>>> 13983d0e
 
         m_searchWidgetAction->setEnabled(false);
     }
@@ -566,12 +557,17 @@
             m_ui->tabWidget->checkReloadDatabases();
     }
     
-    if ((event->type() == QEvent::WindowStateChange) && isMinimized()
-            && isTrayIconEnabled() && m_trayIcon && m_trayIcon->isVisible()
-            && config()->get("GUI/MinimizeToTray").toBool())
-    {
-        event->ignore();
-        QTimer::singleShot(0, this, SLOT(hide()));
+    if ((event->type() == QEvent::WindowStateChange) && isMinimized()) {
+        if (isTrayIconEnabled() && m_trayIcon && m_trayIcon->isVisible()
+                && config()->get("GUI/MinimizeToTray").toBool())
+        {
+            event->ignore();
+            QTimer::singleShot(0, this, SLOT(hide()));
+        }
+
+        if (config()->get("security/lockdatabaseminimize").toBool()) {
+            m_ui->tabWidget->lockDatabases();
+        }
     }
     else {
         QMainWindow::changeEvent(event);
