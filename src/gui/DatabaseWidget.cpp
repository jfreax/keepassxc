/*
 *  Copyright (C) 2010 Felix Geyer <debfx@fobos.de>
 *
 *  This program is free software: you can redistribute it and/or modify
 *  it under the terms of the GNU General Public License as published by
 *  the Free Software Foundation, either version 2 or (at your option)
 *  version 3 of the License.
 *
 *  This program is distributed in the hope that it will be useful,
 *  but WITHOUT ANY WARRANTY; without even the implied warranty of
 *  MERCHANTABILITY or FITNESS FOR A PARTICULAR PURPOSE.  See the
 *  GNU General Public License for more details.
 *
 *  You should have received a copy of the GNU General Public License
 *  along with this program.  If not, see <http://www.gnu.org/licenses/>.
 */

#include "DatabaseWidget.h"

#include <QAction>
#include <QDesktopServices>
#include <QHBoxLayout>
#include <QLabel>
#include <QLineEdit>
#include <QKeyEvent>
#include <QSplitter>
#include <QLabel>
#include <QProcess>
#include <QHeaderView>
#include <QApplication>

#include "autotype/AutoType.h"
#include "core/Config.h"
#include "core/EntrySearcher.h"
#include "core/FilePath.h"
#include "core/Group.h"
#include "core/Metadata.h"
#include "core/Tools.h"
#include "gui/ChangeMasterKeyWidget.h"
#include "gui/Clipboard.h"
#include "gui/DatabaseOpenWidget.h"
#include "gui/DatabaseSettingsWidget.h"
#include "gui/KeePass1OpenWidget.h"
#include "gui/MessageBox.h"
#include "gui/UnlockDatabaseWidget.h"
#include "gui/entry/EditEntryWidget.h"
#include "gui/entry/EntryView.h"
#include "gui/group/EditGroupWidget.h"
#include "gui/group/GroupView.h"
#include "gui/entry/TOTPSettings.h"
#include "QRcode/QRCodeDialog.h"
#include <QMessageBox>


DatabaseWidget::DatabaseWidget(Database* db, QWidget* parent)
    : QStackedWidget(parent)
    , m_db(db)
<<<<<<< HEAD
=======
    , m_searchUi(new Ui::SearchWidget())
    , m_searchWidget(new QWidget())
>>>>>>> 34714e10
    , m_newGroup(nullptr)
    , m_newEntry(nullptr)
    , m_newParent(nullptr)
{
    m_mainWidget = new QWidget(this);
    QLayout* layout = new QHBoxLayout(m_mainWidget);
    m_splitter = new QSplitter(m_mainWidget);
    m_splitter->setChildrenCollapsible(false);

    QWidget* rightHandSideWidget = new QWidget(m_splitter);

    m_groupView = new GroupView(db, m_splitter);
    m_groupView->setObjectName("groupView");
    m_groupView->setContextMenuPolicy(Qt::CustomContextMenu);
    connect(m_groupView, SIGNAL(customContextMenuRequested(QPoint)),
            SLOT(emitGroupContextMenuRequested(QPoint)));

    m_entryView = new EntryView(rightHandSideWidget);
    m_entryView->setObjectName("entryView");
    m_entryView->setContextMenuPolicy(Qt::CustomContextMenu);
    m_entryView->setGroup(db->rootGroup());
    connect(m_entryView, SIGNAL(customContextMenuRequested(QPoint)),
            SLOT(emitEntryContextMenuRequested(QPoint)));

    // Add a notification for when we are searching
    m_searchingLabel = new QLabel();
    m_searchingLabel->setText(tr("Searching..."));
    m_searchingLabel->setAlignment(Qt::AlignCenter);
    m_searchingLabel->setStyleSheet("background-color: rgb(255, 253, 160);"
                                    "border: 2px solid rgb(190, 190, 190);"
                                    "border-radius: 5px;");

    QVBoxLayout* vLayout = new QVBoxLayout(rightHandSideWidget);
    vLayout->setMargin(0);
    vLayout->addWidget(m_searchingLabel);
    vLayout->addWidget(m_entryView);

    m_searchingLabel->setVisible(false);

    rightHandSideWidget->setLayout(vLayout);

    setTabOrder(m_entryView, m_groupView);

    m_splitter->addWidget(m_groupView);
    m_splitter->addWidget(rightHandSideWidget);

    m_splitter->setStretchFactor(0, 30);
    m_splitter->setStretchFactor(1, 70);

    layout->addWidget(m_splitter);
    m_mainWidget->setLayout(layout);

    m_editEntryWidget = new EditEntryWidget();
    m_editEntryWidget->setObjectName("editEntryWidget");
    m_historyEditEntryWidget = new EditEntryWidget();
    m_editGroupWidget = new EditGroupWidget();
    m_editGroupWidget->setObjectName("editGroupWidget");
    m_changeMasterKeyWidget = new ChangeMasterKeyWidget();
    m_changeMasterKeyWidget->headlineLabel()->setText(tr("Change master key"));
    QFont headlineLabelFont = m_changeMasterKeyWidget->headlineLabel()->font();
    headlineLabelFont.setBold(true);
    headlineLabelFont.setPointSize(headlineLabelFont.pointSize() + 2);
    m_changeMasterKeyWidget->headlineLabel()->setFont(headlineLabelFont);
    m_databaseSettingsWidget = new DatabaseSettingsWidget();
    m_databaseSettingsWidget->setObjectName("databaseSettingsWidget");
    m_databaseOpenWidget = new DatabaseOpenWidget();
    m_databaseOpenWidget->setObjectName("databaseOpenWidget");
    m_keepass1OpenWidget = new KeePass1OpenWidget();
    m_keepass1OpenWidget->setObjectName("keepass1OpenWidget");
    m_unlockDatabaseWidget = new UnlockDatabaseWidget();
    m_unlockDatabaseWidget->setObjectName("unlockDatabaseWidget");
    addWidget(m_mainWidget);
    addWidget(m_editEntryWidget);
    addWidget(m_editGroupWidget);
    addWidget(m_changeMasterKeyWidget);
    addWidget(m_databaseSettingsWidget);
    addWidget(m_historyEditEntryWidget);
    addWidget(m_databaseOpenWidget);
    addWidget(m_keepass1OpenWidget);
    addWidget(m_unlockDatabaseWidget);

    connect(m_splitter, SIGNAL(splitterMoved(int,int)), SIGNAL(splitterSizesChanged()));
    connect(m_entryView->header(), SIGNAL(sectionResized(int,int,int)), SIGNAL(entryColumnSizesChanged()));
    connect(m_groupView, SIGNAL(groupChanged(Group*)), this, SLOT(clearLastGroup(Group*)));
    connect(m_groupView, SIGNAL(groupChanged(Group*)), SIGNAL(groupChanged()));
    connect(m_groupView, SIGNAL(groupChanged(Group*)), m_entryView, SLOT(setGroup(Group*)));
    connect(m_entryView, SIGNAL(entryActivated(Entry*, EntryModel::ModelColumn)),
            SLOT(entryActivationSignalReceived(Entry*, EntryModel::ModelColumn)));
    connect(m_entryView, SIGNAL(entrySelectionChanged()), SIGNAL(entrySelectionChanged()));
    connect(m_editEntryWidget, SIGNAL(editFinished(bool)), SLOT(switchToView(bool)));
    connect(m_editEntryWidget, SIGNAL(historyEntryActivated(Entry*)), SLOT(switchToHistoryView(Entry*)));
    connect(m_historyEditEntryWidget, SIGNAL(editFinished(bool)), SLOT(switchBackToEntryEdit()));
    connect(m_editGroupWidget, SIGNAL(editFinished(bool)), SLOT(switchToView(bool)));
    connect(m_changeMasterKeyWidget, SIGNAL(editFinished(bool)), SLOT(updateMasterKey(bool)));
    connect(m_databaseSettingsWidget, SIGNAL(editFinished(bool)), SLOT(switchToView(bool)));
    connect(m_databaseOpenWidget, SIGNAL(editFinished(bool)), SLOT(openDatabase(bool)));
    connect(m_keepass1OpenWidget, SIGNAL(editFinished(bool)), SLOT(openDatabase(bool)));
    connect(m_unlockDatabaseWidget, SIGNAL(editFinished(bool)), SLOT(unlockDatabase(bool)));
    connect(this, SIGNAL(currentChanged(int)), this, SLOT(emitCurrentModeChanged()));

    m_searchCaseSensitive = false;
    m_searchCurrentGroup = false;

    setCurrentWidget(m_mainWidget);
}

DatabaseWidget::~DatabaseWidget()
{
}

DatabaseWidget::Mode DatabaseWidget::currentMode() const
{
    if (currentWidget() == nullptr) {
        return DatabaseWidget::None;
    }
    else if (currentWidget() == m_mainWidget) {
        return DatabaseWidget::ViewMode;
    }
    else if (currentWidget() == m_unlockDatabaseWidget) {
        return DatabaseWidget::LockedMode;
    }
    else {
        return DatabaseWidget::EditMode;
    }
}

bool DatabaseWidget::isInEditMode() const
{
    return currentMode() == DatabaseWidget::EditMode;
}

bool DatabaseWidget::isEditWidgetModified() const
{
    if (currentWidget() == m_editEntryWidget) {
        return m_editEntryWidget->hasBeenModified();
    }
    else {
        // other edit widget don't have a hasBeenModified() method yet
        // assume that they already have been modified
        return true;
    }
}

QList<int> DatabaseWidget::splitterSizes() const
{
    return m_splitter->sizes();
}

void DatabaseWidget::setSplitterSizes(const QList<int>& sizes)
{
    m_splitter->setSizes(sizes);
}

QList<int> DatabaseWidget::entryHeaderViewSizes() const
{
    QList<int> sizes;

    for (int i = 0; i < m_entryView->header()->count(); i++) {
        sizes.append(m_entryView->header()->sectionSize(i));
    }

    return sizes;
}

void DatabaseWidget::setEntryViewHeaderSizes(const QList<int>& sizes)
{
    if (sizes.size() != m_entryView->header()->count()) {
        Q_ASSERT(false);
        return;
    }

    for (int i = 0; i < sizes.size(); i++) {
        m_entryView->header()->resizeSection(i, sizes[i]);
    }
}

void DatabaseWidget::clearAllWidgets()
{
    m_editEntryWidget->clear();
    m_historyEditEntryWidget->clear();
    m_editGroupWidget->clear();
}

void DatabaseWidget::emitCurrentModeChanged()
{
    Q_EMIT currentModeChanged(currentMode());
}

Database* DatabaseWidget::database()
{
    return m_db;
}

void DatabaseWidget::createEntry()
{
    if (!m_groupView->currentGroup()) {
        Q_ASSERT(false);
        return;
    }

    m_newEntry = new Entry();
    m_newEntry->setUuid(Uuid::random());
    m_newEntry->setUsername(m_db->metadata()->defaultUserName());
    m_newParent = m_groupView->currentGroup();
    setIconFromParent();
    switchToEntryEdit(m_newEntry, true);
}

void DatabaseWidget::setIconFromParent()
{
    if (!config()->get("UseGroupIconOnEntryCreation").toBool()) {
        return;
    }

    if (m_newParent->iconNumber() == Group::DefaultIconNumber && m_newParent->iconUuid().isNull()) {
        return;
    }

    if (m_newParent->iconUuid().isNull()) {
        m_newEntry->setIcon(m_newParent->iconNumber());
    }
    else {
        m_newEntry->setIcon(m_newParent->iconUuid());
    }
}

void DatabaseWidget::replaceDatabase(Database* db)
{
    Database* oldDb = m_db;
    m_db = db;
    m_groupView->changeDatabase(m_db);
    Q_EMIT databaseChanged(m_db);
    delete oldDb;
}

void DatabaseWidget::cloneEntry()
{
    Entry* currentEntry = m_entryView->currentEntry();
    if (!currentEntry) {
        Q_ASSERT(false);
        return;
    }

    Entry* entry = currentEntry->clone(Entry::CloneNewUuid | Entry::CloneResetTimeInfo);
    entry->setGroup(currentEntry->group());
    m_entryView->setFocus();
    m_entryView->setCurrentEntry(entry);
}

void DatabaseWidget::getTOTP()
{
    Entry* currentEntry = m_entryView->currentEntry();
    if (!currentEntry) {
        Q_ASSERT(false);
        return;
    }
    QString totp = currentEntry->getTOTP();
    if (config()->get("TOTPDialog").toBool()) {
        QMessageBox::information(this, "One Time Password",totp );//, StandardButtons buttons = Ok, StandardButton defaultButton = NoButton)
    }
    setClipboardTextAndMinimize(totp);
}

void DatabaseWidget::editTOTP()
{
    Entry* currentEntry = m_entryView->currentEntry();
    if (!currentEntry) {
        Q_ASSERT(false);
        return;
    }

    TOTPSettingsDialog dia(this);

    if (currentEntry->hasTOTP()) {
        dia.setSeed(currentEntry->seed());
    }

    if ( dia.exec() ) {
        currentEntry->setSeedTOTP(dia.seed());
    }
}

void DatabaseWidget::showQRcode() {
    Entry* currentEntry = m_entryView->currentEntry();
    if (!currentEntry) {
        Q_ASSERT(false);
        return;
    }
    QRCodeDialog dia(this);
    QString url = QString("otpauth://totp/%1?secret=%2").arg(currentEntry->username(),currentEntry->seed());
    dia.stringToQR(url);
    dia.exec();
}


void DatabaseWidget::deleteEntries()
{
    const QModelIndexList selected = m_entryView->selectionModel()->selectedRows();

    if (selected.isEmpty()) {
        Q_ASSERT(false);
        return;
    }

    // get all entry pointers as the indexes change when removing multiple entries
    QList<Entry*> selectedEntries;
    for (const QModelIndex& index : selected) {
        selectedEntries.append(m_entryView->entryFromIndex(index));
    }

    bool inRecylceBin = Tools::hasChild(m_db->metadata()->recycleBin(), selectedEntries.first());
    if (inRecylceBin || !m_db->metadata()->recycleBinEnabled()) {
        QMessageBox::StandardButton result;

        if (selected.size() == 1) {
            result = MessageBox::question(
                this, tr("Delete entry?"),
                tr("Do you really want to delete the entry \"%1\" for good?")
                .arg(selectedEntries.first()->title()),
                QMessageBox::Yes | QMessageBox::No);
        }
        else {
            result = MessageBox::question(
                this, tr("Delete entries?"),
                tr("Do you really want to delete %1 entries for good?")
                .arg(selected.size()),
                QMessageBox::Yes | QMessageBox::No);
        }

        if (result == QMessageBox::Yes) {
            for (Entry* entry : asConst(selectedEntries)) {
                delete entry;
            }
        }
    }
    else {
        QMessageBox::StandardButton result;

        if (selected.size() == 1) {
            result = MessageBox::question(
                this, tr("Move entry to recycle bin?"),
                tr("Do you really want to move entry \"%1\" to the recycle bin?")
                .arg(selectedEntries.first()->title()),
                QMessageBox::Yes | QMessageBox::No);
        }
        else {
            result = MessageBox::question(
                this, tr("Move entries to recycle bin?"),
                tr("Do you really want to move %n entry(s) to the recycle bin?", 0, selected.size()),
                QMessageBox::Yes | QMessageBox::No);
        }

        if (result == QMessageBox::No) {
            return;
        }

        for (Entry* entry : asConst(selectedEntries)) {
            m_db->recycleEntry(entry);
        }
    }
}

void DatabaseWidget::copyTitle()
{
    Entry* currentEntry = m_entryView->currentEntry();
    if (!currentEntry) {
        Q_ASSERT(false);
        return;
    }

    setClipboardTextAndMinimize(currentEntry->title());
}

void DatabaseWidget::copyUsername()
{
    Entry* currentEntry = m_entryView->currentEntry();
    if (!currentEntry) {
        Q_ASSERT(false);
        return;
    }

    setClipboardTextAndMinimize(currentEntry->username());
}

void DatabaseWidget::copyPassword()
{
    Entry* currentEntry = m_entryView->currentEntry();
    if (!currentEntry) {
        Q_ASSERT(false);
        return;
    }

    setClipboardTextAndMinimize(currentEntry->password());
}

void DatabaseWidget::copyURL()
{
    Entry* currentEntry = m_entryView->currentEntry();
    if (!currentEntry) {
        Q_ASSERT(false);
        return;
    }

    setClipboardTextAndMinimize(currentEntry->url());
}

void DatabaseWidget::copyNotes()
{
    Entry* currentEntry = m_entryView->currentEntry();
    if (!currentEntry) {
        Q_ASSERT(false);
        return;
    }

    setClipboardTextAndMinimize(currentEntry->notes());
}

void DatabaseWidget::copyAttribute(QAction* action)
{
    Entry* currentEntry = m_entryView->currentEntry();
    if (!currentEntry) {
        Q_ASSERT(false);
        return;
    }

    setClipboardTextAndMinimize(currentEntry->attributes()->value(action->text()));
}

void DatabaseWidget::setClipboardTextAndMinimize(const QString& text)
{
    clipboard()->setText(text);
    if (config()->get("MinimizeOnCopy").toBool()) {
        window()->showMinimized();
    }
}

void DatabaseWidget::performAutoType()
{
    Entry* currentEntry = m_entryView->currentEntry();
    if (!currentEntry) {
        Q_ASSERT(false);
        return;
    }

    autoType()->performAutoType(currentEntry, window());
}

void DatabaseWidget::openUrl()
{
    Entry* currentEntry = m_entryView->currentEntry();
    if (!currentEntry) {
        Q_ASSERT(false);
        return;
    }

    openUrlForEntry(currentEntry);
}

void DatabaseWidget::openUrlForEntry(Entry* entry)
{
    QString urlString = entry->resolvePlaceholders(entry->url());
    if (urlString.isEmpty()) {
        return;
    }

    if (urlString.startsWith("cmd://")) {
        if (urlString.length() > 6) {
            QProcess::startDetached(urlString.mid(6));
        }
    }
    else {
        QUrl url = QUrl::fromUserInput(urlString);
        QDesktopServices::openUrl(url);
    }
}

void DatabaseWidget::createGroup()
{
    if (!m_groupView->currentGroup()) {
        Q_ASSERT(false);
        return;
    }

    m_newGroup = new Group();
    m_newGroup->setUuid(Uuid::random());
    m_newParent = m_groupView->currentGroup();
    switchToGroupEdit(m_newGroup, true);
}

void DatabaseWidget::deleteGroup()
{
    Group* currentGroup = m_groupView->currentGroup();
    if (!currentGroup || !canDeleteCurrentGroup()) {
        Q_ASSERT(false);
        return;
    }

    bool inRecylceBin = Tools::hasChild(m_db->metadata()->recycleBin(), currentGroup);
    bool isRecycleBin = (currentGroup == m_db->metadata()->recycleBin());
    bool isRecycleBinSubgroup = Tools::hasChild(currentGroup, m_db->metadata()->recycleBin());
    if (inRecylceBin || isRecycleBin || isRecycleBinSubgroup || !m_db->metadata()->recycleBinEnabled()) {
        QMessageBox::StandardButton result = MessageBox::question(
            this, tr("Delete group?"),
            tr("Do you really want to delete the group \"%1\" for good?")
            .arg(currentGroup->name()),
            QMessageBox::Yes | QMessageBox::No);
        if (result == QMessageBox::Yes) {
            delete currentGroup;
        }
    }
    else {
        m_db->recycleGroup(currentGroup);
    }
}

int DatabaseWidget::addWidget(QWidget* w)
{
    w->setSizePolicy(QSizePolicy::Ignored, QSizePolicy::Ignored);

    int index = QStackedWidget::addWidget(w);

    adjustSize();

    return index;
}

void DatabaseWidget::setCurrentIndex(int index)
{
    // use setCurrentWidget() instead
    // index is not reliable
    Q_UNUSED(index);
    Q_ASSERT(false);
}

void DatabaseWidget::setCurrentWidget(QWidget* widget)
{
    if (currentWidget()) {
        currentWidget()->setSizePolicy(QSizePolicy::Ignored, QSizePolicy::Ignored);
    }

    QStackedWidget::setCurrentWidget(widget);

    if (currentWidget()) {
        currentWidget()->setSizePolicy(QSizePolicy::Preferred, QSizePolicy::Preferred);
    }

    adjustSize();
}

void DatabaseWidget::switchToView(bool accepted)
{
    if (m_newGroup) {
        if (accepted) {
            m_newGroup->setParent(m_newParent);
            m_groupView->setCurrentGroup(m_newGroup);
            m_groupView->expandGroup(m_newParent);
        }
        else {
            delete m_newGroup;
        }

        m_newGroup = nullptr;
        m_newParent = nullptr;
    }
    else if (m_newEntry) {
        if (accepted) {
            m_newEntry->setGroup(m_newParent);
            m_entryView->setFocus();
            m_entryView->setCurrentEntry(m_newEntry);
        }
        else {
            delete m_newEntry;
        }

        m_newEntry = nullptr;
        m_newParent = nullptr;
    }

    setCurrentWidget(m_mainWidget);
}

void DatabaseWidget::switchToHistoryView(Entry* entry)
{
    m_historyEditEntryWidget->loadEntry(entry, false, true, m_editEntryWidget->entryTitle(), m_db);
    setCurrentWidget(m_historyEditEntryWidget);
}

void DatabaseWidget::switchBackToEntryEdit()
{
    setCurrentWidget(m_editEntryWidget);
}

void DatabaseWidget::switchToEntryEdit(Entry* entry)
{
    switchToEntryEdit(entry, false);
}

void DatabaseWidget::switchToEntryEdit(Entry* entry, bool create)
{
    Group* group = m_groupView->currentGroup();
    if (!group) {
        Q_ASSERT(m_entryView->inEntryListMode());
        group = m_lastGroup;
    }
    Q_ASSERT(group);

    m_editEntryWidget->loadEntry(entry, create, false, group->name(), m_db);
    setCurrentWidget(m_editEntryWidget);
}

void DatabaseWidget::switchToGroupEdit(Group* group, bool create)
{
    m_editGroupWidget->loadGroup(group, create, m_db);
    setCurrentWidget(m_editGroupWidget);
}

void DatabaseWidget::updateMasterKey(bool accepted)
{
    if (accepted) {
        QApplication::setOverrideCursor(QCursor(Qt::WaitCursor));
        bool result = m_db->setKey(m_changeMasterKeyWidget->newMasterKey());
        QApplication::restoreOverrideCursor();

        if (!result) {
            MessageBox::critical(this, tr("Error"), tr("Unable to calculate master key"));
            return;
        }
    }
    else if (!m_db->hasKey()) {
        Q_EMIT closeRequest();
        return;
    }

    setCurrentWidget(m_mainWidget);
}

void DatabaseWidget::openDatabase(bool accepted)
{
    if (accepted) {
        replaceDatabase(static_cast<DatabaseOpenWidget*>(sender())->database());
        setCurrentWidget(m_mainWidget);
        Q_EMIT unlockedDatabase();

        // We won't need those anymore and KeePass1OpenWidget closes
        // the file in its dtor.
        delete m_databaseOpenWidget;
        m_databaseOpenWidget = nullptr;
        delete m_keepass1OpenWidget;
        m_keepass1OpenWidget = nullptr;
    }
    else {
        if (m_databaseOpenWidget->database()) {
            delete m_databaseOpenWidget->database();
        }
        Q_EMIT closeRequest();
    }
}

void DatabaseWidget::unlockDatabase(bool accepted)
{
    if (!accepted) {
        Q_EMIT closeRequest();
        return;
    }

    replaceDatabase(static_cast<DatabaseOpenWidget*>(sender())->database());

    const QList<Group*> groups = m_db->rootGroup()->groupsRecursive(true);
    for (Group* group : groups) {
        if (group->uuid() == m_groupBeforeLock) {
            m_groupView->setCurrentGroup(group);
            break;
        }
    }

    m_groupBeforeLock = Uuid();
    setCurrentWidget(m_mainWidget);
    m_unlockDatabaseWidget->clearForms();
    Q_EMIT unlockedDatabase();
}

void DatabaseWidget::entryActivationSignalReceived(Entry* entry, EntryModel::ModelColumn column)
{
    if (column == EntryModel::Url && !entry->url().isEmpty()) {
        openUrlForEntry(entry);
    }
    else {
        switchToEntryEdit(entry);
    }
}

void DatabaseWidget::switchToEntryEdit()
{
    Entry* entry = m_entryView->currentEntry();
    Q_ASSERT(entry);
    if (!entry) {
        return;
    }

    switchToEntryEdit(entry, false);
}

void DatabaseWidget::switchToGroupEdit()
{
    Group* group = m_groupView->currentGroup();
    Q_ASSERT(group);
    if (!group) {
        return;
    }

    switchToGroupEdit(group, false);
}

void DatabaseWidget::switchToMasterKeyChange()
{
    m_changeMasterKeyWidget->clearForms();
    setCurrentWidget(m_changeMasterKeyWidget);
}

void DatabaseWidget::switchToDatabaseSettings()
{
    m_databaseSettingsWidget->load(m_db);
    setCurrentWidget(m_databaseSettingsWidget);
}

void DatabaseWidget::switchToOpenDatabase(const QString& fileName)
{
    updateFilename(fileName);
    m_databaseOpenWidget->load(fileName);
    setCurrentWidget(m_databaseOpenWidget);
}

void DatabaseWidget::switchToOpenDatabase(const QString& fileName, const QString& password,
                                          const QString& keyFile)
{
    updateFilename(fileName);
    switchToOpenDatabase(fileName);
    m_databaseOpenWidget->enterKey(password, keyFile);
}

void DatabaseWidget::switchToImportKeepass1(const QString& fileName)
{
    updateFilename(fileName);
    m_keepass1OpenWidget->load(fileName);
    setCurrentWidget(m_keepass1OpenWidget);
}

void DatabaseWidget::search(const QString& searchtext)
{
    if (searchtext.isEmpty())
    {
        endSearch();
        return;
    }

    Q_EMIT searchModeAboutToActivate();

    if (!isInSearchMode())
    {
        m_lastGroup = m_groupView->currentGroup();
        Q_ASSERT(m_lastGroup);
    }

    Group* searchGroup = m_searchCurrentGroup ? m_lastGroup : m_db->rootGroup();
    Qt::CaseSensitivity sensitivity = m_searchCaseSensitive ? Qt::CaseSensitive : Qt::CaseInsensitive;

    QList<Entry*> searchResult = EntrySearcher().search(searchtext, searchGroup, sensitivity);

    m_entryView->setEntryList(searchResult);
    m_lastSearchText = searchtext;

    // Display a label detailing our search results
    if (searchResult.size() > 0) {
        m_searchingLabel->setText(tr("Search Results (%1)").arg(searchResult.size()));
    }
    else {
        m_searchingLabel->setText(tr("No Results"));
    }

    m_searchingLabel->setVisible(true);

    Q_EMIT searchModeActivated();
}

void DatabaseWidget::setSearchCaseSensitive(bool state)
{
    m_searchCaseSensitive = state;

    if (isInSearchMode())
        search(m_lastSearchText);
}

void DatabaseWidget::setSearchCurrentGroup(bool state)
{
    m_searchCurrentGroup = state;

    if (isInSearchMode())
        search(m_lastSearchText);
}

QString DatabaseWidget::getCurrentSearch()
{
    return m_lastSearchText;
}

void DatabaseWidget::endSearch()
{
    if (isInSearchMode())
    {
        Q_ASSERT(m_lastGroup);

        Q_EMIT listModeAboutToActivate();

        m_groupView->setCurrentGroup(m_lastGroup);
        m_entryView->setGroup(m_lastGroup);

        Q_EMIT listModeActivated();
    }

    m_searchingLabel->setVisible(false);
    m_searchingLabel->setText(tr("Searching..."));

    m_lastSearchText.clear();
}

void DatabaseWidget::emitGroupContextMenuRequested(const QPoint& pos)
{
    Q_EMIT groupContextMenuRequested(m_groupView->viewport()->mapToGlobal(pos));
}

void DatabaseWidget::emitEntryContextMenuRequested(const QPoint& pos)
{
    Q_EMIT entryContextMenuRequested(m_entryView->viewport()->mapToGlobal(pos));
}

bool DatabaseWidget::dbHasKey() const
{
    return m_db->hasKey();
}

bool DatabaseWidget::canDeleteCurrentGroup() const
{
    bool isRootGroup = m_db->rootGroup() == m_groupView->currentGroup();
    return !isRootGroup;
}

bool DatabaseWidget::isInSearchMode() const
{
    return m_entryView->inEntryListMode();
}

void DatabaseWidget::clearLastGroup(Group* group)
{
    if (group) {
        m_lastGroup = nullptr;
<<<<<<< HEAD
=======
        m_searchWidget->hide();
>>>>>>> 34714e10
    }
}

void DatabaseWidget::lock()
{
    Q_ASSERT(currentMode() != DatabaseWidget::LockedMode);

    if (m_groupView->currentGroup()) {
        m_groupBeforeLock = m_groupView->currentGroup()->uuid();
    }
    else {
        m_groupBeforeLock = m_db->rootGroup()->uuid();
    }

    clearAllWidgets();
    m_unlockDatabaseWidget->load(m_filename);
    setCurrentWidget(m_unlockDatabaseWidget);
    Database* newDb = new Database();
    newDb->metadata()->setName(m_db->metadata()->name());
    replaceDatabase(newDb);
}

void DatabaseWidget::updateFilename(const QString& fileName)
{
    m_filename = fileName;
}

int DatabaseWidget::numberOfSelectedEntries() const
{
    return m_entryView->numberOfSelectedEntries();
}

QStringList DatabaseWidget::customEntryAttributes() const
{
    Entry* entry = m_entryView->currentEntry();
    if (!entry) {
        return QStringList();
    }

    return entry->attributes()->customKeys();
}

bool DatabaseWidget::isGroupSelected() const
{
    return m_groupView->currentGroup() != nullptr;
}

bool DatabaseWidget::currentEntryHasTitle()
{
    Entry* currentEntry = m_entryView->currentEntry();
    if (!currentEntry) {
        Q_ASSERT(false);
        return false;
    }
    return !currentEntry->title().isEmpty();
}

bool DatabaseWidget::currentEntryHasUsername()
{
    Entry* currentEntry = m_entryView->currentEntry();
    if (!currentEntry) {
        Q_ASSERT(false);
        return false;
    }
    return !currentEntry->username().isEmpty();
}

bool DatabaseWidget::currentEntryHasPassword()
{
    Entry* currentEntry = m_entryView->currentEntry();
    if (!currentEntry) {
        Q_ASSERT(false);
        return false;
    }
    return !currentEntry->password().isEmpty();
}

bool DatabaseWidget::currentEntryHasUrl()
{
    Entry* currentEntry = m_entryView->currentEntry();
    if (!currentEntry) {
        Q_ASSERT(false);
        return false;
    }
    return !currentEntry->url().isEmpty();
}


bool DatabaseWidget::currentEntryHasTOTP()
{
    Entry* currentEntry = m_entryView->currentEntry();
    if (!currentEntry) {
        //Q_ASSERT(false);
        return false;
    }
    return currentEntry->hasTOTP();
}

bool DatabaseWidget::currentEntryHasNotes()
{
    Entry* currentEntry = m_entryView->currentEntry();
    if (!currentEntry) {
        Q_ASSERT(false);
        return false;
    }
    return !currentEntry->notes().isEmpty();
}<|MERGE_RESOLUTION|>--- conflicted
+++ resolved
@@ -55,11 +55,6 @@
 DatabaseWidget::DatabaseWidget(Database* db, QWidget* parent)
     : QStackedWidget(parent)
     , m_db(db)
-<<<<<<< HEAD
-=======
-    , m_searchUi(new Ui::SearchWidget())
-    , m_searchWidget(new QWidget())
->>>>>>> 34714e10
     , m_newGroup(nullptr)
     , m_newEntry(nullptr)
     , m_newParent(nullptr)
@@ -915,10 +910,6 @@
 {
     if (group) {
         m_lastGroup = nullptr;
-<<<<<<< HEAD
-=======
-        m_searchWidget->hide();
->>>>>>> 34714e10
     }
 }
 
