--- conflicted
+++ resolved
@@ -100,13 +100,7 @@
     void searchModeActivated();
     void splitterSizesChanged();
     void entryColumnSizesChanged();
-<<<<<<< HEAD
     void updateSearch(QString text);
-=======
-
-protected:
-    bool eventFilter(QObject* object, QEvent* event) override;
->>>>>>> 34714e10
 
 public Q_SLOTS:
     void createEntry();
