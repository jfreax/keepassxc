<?xml version="1.0" encoding="UTF-8"?>
<ui version="4.0">
 <class>SettingsWidgetGeneral</class>
 <widget class="QWidget" name="SettingsWidgetGeneral">
  <property name="geometry">
   <rect>
    <x>0</x>
    <y>0</y>
<<<<<<< HEAD
    <width>684</width>
    <height>394</height>
=======
    <width>456</width>
    <height>365</height>
>>>>>>> 34714e10
   </rect>
  </property>
  <layout class="QFormLayout" name="formLayout">
   <property name="fieldGrowthPolicy">
    <enum>QFormLayout::AllNonFixedFieldsGrow</enum>
   </property>
   <item row="0" column="0">
    <widget class="QCheckBox" name="rememberLastDatabasesCheckBox">
     <property name="text">
      <string>Remember last databases</string>
     </property>
     <property name="checked">
      <bool>true</bool>
     </property>
    </widget>
   </item>
   <item row="1" column="0">
    <widget class="QCheckBox" name="rememberLastKeyFilesCheckBox">
     <property name="text">
      <string>Remember last key files</string>
     </property>
     <property name="checked">
      <bool>true</bool>
     </property>
    </widget>
   </item>
   <item row="2" column="0">
    <widget class="QCheckBox" name="openPreviousDatabasesOnStartupCheckBox">
     <property name="text">
      <string>Open previous databases on startup</string>
     </property>
    </widget>
   </item>
   <item row="3" column="0">
    <widget class="QCheckBox" name="autoSaveOnExitCheckBox">
     <property name="text">
      <string>Automatically save on exit</string>
     </property>
    </widget>
   </item>
   <item row="4" column="0">
    <widget class="QCheckBox" name="autoSaveAfterEveryChangeCheckBox">
     <property name="text">
      <string>Automatically save after every change</string>
     </property>
    </widget>
   </item>
   <item row="5" column="0">
    <widget class="QCheckBox" name="minimizeOnCopyCheckBox">
     <property name="text">
      <string>Minimize when copying to clipboard</string>
     </property>
    </widget>
   </item>
   <item row="6" column="0">
    <widget class="QCheckBox" name="useGroupIconOnEntryCreationCheckBox">
     <property name="text">
      <string>Use group icon on entry creation</string>
     </property>
    </widget>
   </item>
   <item row="7" column="0">
    <widget class="QLabel" name="autoTypeShortcutLabel">
     <property name="text">
      <string>Global Auto-Type shortcut</string>
     </property>
    </widget>
   </item>
   <item row="7" column="1">
    <widget class="ShortcutWidget" name="autoTypeShortcutWidget"/>
   </item>
   <item row="8" column="0">
    <widget class="QCheckBox" name="autoTypeEntryTitleMatchCheckBox">
     <property name="text">
      <string>Use entry title to match windows for global auto-type</string>
     </property>
    </widget>
   </item>
   <item row="9" column="0">
    <widget class="QLabel" name="languageLabel">
     <property name="text">
      <string>Language</string>
     </property>
    </widget>
   </item>
   <item row="9" column="1">
    <widget class="QComboBox" name="languageComboBox"/>
   </item>
   <item row="11" column="0">
    <widget class="QCheckBox" name="systrayShowCheckBox">
     <property name="text">
      <string>Show a system tray icon</string>
     </property>
    </widget>
   </item>
<<<<<<< HEAD
   <item row="11" column="0">
    <layout class="QHBoxLayout" name="systray1Layout">
     <property name="sizeConstraint">
      <enum>QLayout::SetMaximumSize</enum>
=======
   <item row="13" column="0">
    <widget class="QCheckBox" name="systrayMinimizeToTrayCheckBox">
     <property name="enabled">
      <bool>false</bool>
>>>>>>> 34714e10
     </property>
     <item>
      <spacer name="horizontalSpacer">
       <property name="orientation">
        <enum>Qt::Horizontal</enum>
       </property>
       <property name="sizeType">
        <enum>QSizePolicy::Fixed</enum>
       </property>
       <property name="sizeHint" stdset="0">
        <size>
         <width>20</width>
         <height>20</height>
        </size>
       </property>
      </spacer>
     </item>
     <item>
      <widget class="QCheckBox" name="systrayMinimizeToTrayCheckBox">
       <property name="enabled">
        <bool>false</bool>
       </property>
       <property name="sizePolicy">
        <sizepolicy hsizetype="Maximum" vsizetype="Fixed">
         <horstretch>0</horstretch>
         <verstretch>0</verstretch>
        </sizepolicy>
       </property>
       <property name="text">
        <string>Hide window to system tray when minimized</string>
       </property>
      </widget>
     </item>
    </layout>
   </item>
   <item row="12" column="0">
    <layout class="QHBoxLayout" name="systray2Layout">
     <property name="sizeConstraint">
      <enum>QLayout::SetMaximumSize</enum>
     </property>
     <item>
      <spacer name="horizontalSpacer_2">
       <property name="orientation">
        <enum>Qt::Horizontal</enum>
       </property>
       <property name="sizeHint" stdset="0">
        <size>
         <width>40</width>
         <height>20</height>
        </size>
       </property>
      </spacer>
     </item>
     <item>
      <widget class="QCheckBox" name="systrayMinimizeOnCloseCheckBox">
       <property name="enabled">
        <bool>false</bool>
       </property>
       <property name="text">
        <string>Hide window to system tray instead of App Exit</string>
       </property>
      </widget>
     </item>
    </layout>
   </item>
   <item row="13" column="0">
    <layout class="QHBoxLayout" name="systray3Layout">
     <property name="sizeConstraint">
      <enum>QLayout::SetMaximumSize</enum>
     </property>
     <item>
      <spacer name="horizontalSpacer_3">
       <property name="orientation">
        <enum>Qt::Horizontal</enum>
       </property>
       <property name="sizeHint" stdset="0">
        <size>
         <width>60</width>
         <height>20</height>
        </size>
       </property>
      </spacer>
     </item>
     <item>
      <widget class="QCheckBox" name="systrayMinimizeOnStartup">
       <property name="enabled">
        <bool>false</bool>
       </property>
       <property name="text">
        <string>Hide window to system tray on App start</string>
       </property>
      </widget>
     </item>
    </layout>
   </item>
   <item row="12" column="0">
    <widget class="QCheckBox" name="totpCheckDialogcheckBox">
     <property name="text">
      <string>Show TOTP in a dialog window</string>
     </property>
     <property name="checked">
      <bool>true</bool>
     </property>
    </widget>
   </item>
  </layout>
 </widget>
 <customwidgets>
  <customwidget>
   <class>ShortcutWidget</class>
   <extends>QLineEdit</extends>
   <header>autotype/ShortcutWidget.h</header>
  </customwidget>
 </customwidgets>
 <tabstops>
  <tabstop>rememberLastDatabasesCheckBox</tabstop>
  <tabstop>rememberLastKeyFilesCheckBox</tabstop>
  <tabstop>openPreviousDatabasesOnStartupCheckBox</tabstop>
  <tabstop>autoSaveOnExitCheckBox</tabstop>
  <tabstop>autoSaveAfterEveryChangeCheckBox</tabstop>
  <tabstop>minimizeOnCopyCheckBox</tabstop>
  <tabstop>autoTypeShortcutWidget</tabstop>
 </tabstops>
 <resources/>
 <connections/>
</ui><|MERGE_RESOLUTION|>--- conflicted
+++ resolved
@@ -6,13 +6,8 @@
    <rect>
     <x>0</x>
     <y>0</y>
-<<<<<<< HEAD
     <width>684</width>
     <height>394</height>
-=======
-    <width>456</width>
-    <height>365</height>
->>>>>>> 34714e10
    </rect>
   </property>
   <layout class="QFormLayout" name="formLayout">
@@ -108,17 +103,10 @@
      </property>
     </widget>
    </item>
-<<<<<<< HEAD
    <item row="11" column="0">
     <layout class="QHBoxLayout" name="systray1Layout">
      <property name="sizeConstraint">
       <enum>QLayout::SetMaximumSize</enum>
-=======
-   <item row="13" column="0">
-    <widget class="QCheckBox" name="systrayMinimizeToTrayCheckBox">
-     <property name="enabled">
-      <bool>false</bool>
->>>>>>> 34714e10
      </property>
      <item>
       <spacer name="horizontalSpacer">
@@ -214,7 +202,7 @@
      </item>
     </layout>
    </item>
-   <item row="12" column="0">
+   <item row="14" column="0">
     <widget class="QCheckBox" name="totpCheckDialogcheckBox">
      <property name="text">
       <string>Show TOTP in a dialog window</string>
