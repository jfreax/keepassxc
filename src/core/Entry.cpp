--- conflicted
+++ resolved
@@ -21,13 +21,10 @@
 #include "core/DatabaseIcons.h"
 #include "core/Group.h"
 #include "core/Metadata.h"
-<<<<<<< HEAD
-=======
 
 #include <QCryptographicHash>
 #include <QtEndian>
 #include <QDateTime>
->>>>>>> 34714e10
 
 const int Entry::DefaultIconNumber = 0;
 
