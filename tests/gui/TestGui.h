/*
 *  Copyright (C) 2011 Felix Geyer <debfx@fobos.de>
 *
 *  This program is free software: you can redistribute it and/or modify
 *  it under the terms of the GNU General Public License as published by
 *  the Free Software Foundation, either version 2 or (at your option)
 *  version 3 of the License.
 *
 *  This program is distributed in the hope that it will be useful,
 *  but WITHOUT ANY WARRANTY; without even the implied warranty of
 *  MERCHANTABILITY or FITNESS FOR A PARTICULAR PURPOSE.  See the
 *  GNU General Public License for more details.
 *
 *  You should have received a copy of the GNU General Public License
 *  along with this program.  If not, see <http://www.gnu.org/licenses/>.
 */

#ifndef KEEPASSX_TESTGUI_H
#define KEEPASSX_TESTGUI_H

#include <QAbstractItemModel>
#include <QObject>
#include <QTemporaryFile>

class Database;
class DatabaseTabWidget;
class DatabaseWidget;
class QAbstractItemView;
class MainWindow;

class TestGui : public QObject
{
    Q_OBJECT

private Q_SLOTS:
    void initTestCase();
<<<<<<< HEAD
    void testOpenDatabase();
    void testMergeDatabase();
=======
    void init();
    void cleanup();
    void cleanupTestCase();

>>>>>>> 3c3ecdbc
    void testTabs();
    void testEditEntry();
    void testAddEntry();
    void testSearch();
    void testDeleteEntry();
    void testCloneEntry();
    void testDragAndDropEntry();
    void testDragAndDropGroup();
    void testSaveAs();
    void testSave();
    void testDatabaseSettings();
    void testKeePass1Import();
    void testDatabaseLocking();

private:
    void checkDatabase(QString dbFileName = "");
    void triggerAction(const QString& name);
    void dragAndDropGroup(const QModelIndex& sourceIndex, const QModelIndex& targetIndex, int row,
                          bool expectedResult, const QString& expectedParentName, int expectedPos);
    void clickIndex(const QModelIndex& index, QAbstractItemView* view, Qt::MouseButton button,
                    Qt::KeyboardModifiers stateKey = 0);

    MainWindow* m_mainWindow;
    DatabaseTabWidget* m_tabWidget;
    DatabaseWidget* m_dbWidget;
    QTemporaryFile m_dbFile;
    QString m_dbFileName;
    Database* m_db;
};

#endif // KEEPASSX_TESTGUI_H<|MERGE_RESOLUTION|>--- conflicted
+++ resolved
@@ -34,15 +34,11 @@
 
 private Q_SLOTS:
     void initTestCase();
-<<<<<<< HEAD
-    void testOpenDatabase();
-    void testMergeDatabase();
-=======
     void init();
     void cleanup();
     void cleanupTestCase();
 
->>>>>>> 3c3ecdbc
+    void testMergeDatabase();
     void testTabs();
     void testEditEntry();
     void testAddEntry();
